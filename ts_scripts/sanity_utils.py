--- conflicted
+++ resolved
@@ -70,10 +70,6 @@
         {"name": "alexnet_scripted", "inputs": ["examples/image_classifier/kitten.jpg"], "handler": "image_classifier"},
         {"name": "fcn_resnet_101_scripted", "inputs": ["examples/image_segmenter/persons.jpg"],
          "handler": "image_segmenter"},
-<<<<<<< HEAD
-        {"name": "roberta_qa_no_torchscript",
-         "inputs": ["examples/Huggingface_Transformers/QA_artifacts/sample_text.txt"], "handler": "custom"}
-=======
         {"name": "distillbert_qa_no_torchscript",
          "inputs": ["examples/Huggingface_Transformers/QA_artifacts/sample_text.txt"], "handler": "custom"},
         {"name": "bert_token_classification_no_torchscript",
@@ -82,7 +78,6 @@
         {"name": "bert_seqc_without_torchscript",
          "inputs": ["examples/Huggingface_Transformers/Seq_classification_artifacts/sample_text.txt"],
          "handler": "custom"}
->>>>>>> f0da8d27
     ]
 
     if(not sys.platform.startswith('win')):
