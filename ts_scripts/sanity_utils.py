--- conflicted
+++ resolved
@@ -11,10 +11,7 @@
 sys.path.append(REPO_ROOT)
 
 from ts_scripts import tsutils as ts
-<<<<<<< HEAD
-=======
 from ts_scripts.tsutils import generate_grpc_client_stubs
->>>>>>> ad264e69
 from ts_scripts import utils
 
 
