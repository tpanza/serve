package org.pytorch.serve.ensemble;

import com.google.gson.Gson;
import com.google.gson.GsonBuilder;
import java.io.*;
import java.nio.charset.StandardCharsets;
import java.nio.file.Files;
import java.util.*;
import org.pytorch.serve.archive.model.InvalidModelException;
import org.pytorch.serve.archive.workflow.WorkflowArchive;
import org.slf4j.Logger;
import org.slf4j.LoggerFactory;
import org.yaml.snakeyaml.Yaml;
import org.yaml.snakeyaml.error.YAMLException;

public class WorkFlow {

    private static final Logger logger = LoggerFactory.getLogger(WorkFlow.class);

    private LinkedHashMap<String, Object> obj;

    private WorkflowArchive workflowArchive;
    private int minWorkers = 1;
    private int maxWorkers = 1;
    private int batchSize = 1;
    private int batchSizeDelay = 50;

    private Map<String, WorkflowModel> models;
    private Dag dag = new Dag();
    private File dir;
    public static String MANIFEST_FILE = "MANIFEST.json";
    public static final Gson GSON = new GsonBuilder().setPrettyPrinting().create();
    // private WorkflowManifest workflowManifest;
    private File specFile;
    private File handlerFile;

    public WorkFlow(WorkflowArchive workflowArchive) throws Exception {
        this.workflowArchive = workflowArchive;
        this.specFile =
                new File(
                        this.workflowArchive.getWorkflowDir(),
                        this.workflowArchive.getManifest().getWorkflow().getSpecFile());
        this.handlerFile =
                new File(
                        this.workflowArchive.getWorkflowDir(),
                        this.workflowArchive.getManifest().getWorkflow().getHandler());
        this.models = new HashMap<String, WorkflowModel>();
        this.obj = (LinkedHashMap<String, Object>) this.readSpecFile(this.specFile);

        LinkedHashMap<String, Object> modelsInfo =
                (LinkedHashMap<String, Object>) this.obj.get("models");
        for (Map.Entry<String, Object> entry : modelsInfo.entrySet()) {
            String keyName = entry.getKey();

            switch (keyName) {
                case "min-workers":
                    minWorkers = (int) entry.getValue();
                    break;
                case "max-workers":
                    maxWorkers = (int) entry.getValue();
                    break;
                case "batch-size":
                    batchSize = (int) entry.getValue();
                    break;
                case "batch-size-delay":
                    batchSizeDelay = (int) entry.getValue();
                    break;
                default:
                    // entry.getValue().getClass() check object type.
                    // assuming Map containing model info

                    LinkedHashMap<String, Object> model =
                            (LinkedHashMap<String, Object>) entry.getValue();

                    WorkflowModel wfm =
                            new WorkflowModel(
                                    keyName,
                                    (String) model.get("url"),
                                    (int) model.getOrDefault("min-workers", minWorkers),
                                    (int) model.getOrDefault("max-workers", maxWorkers),
                                    (int) model.getOrDefault("batch-size", batchSize),
                                    (int) model.getOrDefault("batch-size-delay", batchSizeDelay),
                                    null);

                    models.put(keyName, wfm);
            }
        }

        LinkedHashMap<String, Object> dagInfo = (LinkedHashMap<String, Object>) this.obj.get("dag");

        for (Map.Entry<String, Object> entry : dagInfo.entrySet()) {
            String modelName = entry.getKey();
            WorkflowModel wfm;
            if (!models.containsKey(modelName)) {
<<<<<<< HEAD
                wfm = new WorkflowModel(modelName, null, 1, 1, 1, 0, this.handlerFile.getPath()+":"+modelName);
=======
                wfm =
                        new WorkflowModel(
                                modelName,
                                null,
                                1,
                                1,
                                1,
                                0,
                                this.handlerFile.getPath() + ":" + modelName);
>>>>>>> 4722928e
            } else {
                wfm = models.get(modelName);
            }
            Node fromNode = new Node(modelName, wfm);
            dag.addNode(fromNode);
            for (String toModelName : (ArrayList<String>) entry.getValue()) {
                WorkflowModel toWfm;
                if (!models.containsKey(toModelName)) {
                    toWfm =
                            new WorkflowModel(
<<<<<<< HEAD
                                    toModelName, null, 1, 1, 1, 0, this.handlerFile.getPath()+":"+toModelName);
=======
                                    toModelName,
                                    null,
                                    1,
                                    1,
                                    1,
                                    0,
                                    this.handlerFile.getPath() + ":" + toModelName);
>>>>>>> 4722928e
                } else {
                    toWfm = models.get(toModelName);
                }
                Node toNode = new Node(toModelName, toWfm);
                dag.addNode(toNode);
                dag.addEdge(fromNode, toNode);
            }
        }
    }

    private static Object readSpecFile(File file) throws InvalidModelException, IOException {
        Yaml yaml = new Yaml();
        try (Reader r =
                new InputStreamReader(
                        Files.newInputStream(file.toPath()), StandardCharsets.UTF_8)) {
            return yaml.load(r);
        } catch (YAMLException e) {
            throw new InvalidModelException("Failed to parse yaml.", e);
        }
    }

    public Object getObj() {
        return obj;
    }

    public Dag getDag() {
        return this.dag;
    }

    public WorkflowArchive getWorkflowArchive() {
        return workflowArchive;
    }
}<|MERGE_RESOLUTION|>--- conflicted
+++ resolved
@@ -92,9 +92,6 @@
             String modelName = entry.getKey();
             WorkflowModel wfm;
             if (!models.containsKey(modelName)) {
-<<<<<<< HEAD
-                wfm = new WorkflowModel(modelName, null, 1, 1, 1, 0, this.handlerFile.getPath()+":"+modelName);
-=======
                 wfm =
                         new WorkflowModel(
                                 modelName,
@@ -104,7 +101,6 @@
                                 1,
                                 0,
                                 this.handlerFile.getPath() + ":" + modelName);
->>>>>>> 4722928e
             } else {
                 wfm = models.get(modelName);
             }
@@ -115,9 +111,6 @@
                 if (!models.containsKey(toModelName)) {
                     toWfm =
                             new WorkflowModel(
-<<<<<<< HEAD
-                                    toModelName, null, 1, 1, 1, 0, this.handlerFile.getPath()+":"+toModelName);
-=======
                                     toModelName,
                                     null,
                                     1,
@@ -125,7 +118,6 @@
                                     1,
                                     0,
                                     this.handlerFile.getPath() + ":" + toModelName);
->>>>>>> 4722928e
                 } else {
                     toWfm = models.get(toModelName);
                 }
