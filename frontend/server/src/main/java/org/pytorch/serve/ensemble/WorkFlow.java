--- conflicted
+++ resolved
@@ -42,13 +42,8 @@
                         this.workflowArchive.getManifest().getWorkflow().getHandler());
         this.models = new HashMap<String, WorkflowModel>();
         @SuppressWarnings("unchecked")
-<<<<<<< HEAD
-        LinkedHashMap<String, Object> spec = (LinkedHashMap<String, Object>) this.readSpecFile(specFile);
-=======
-        LinkedHashMap<String, Object> spec =
-                (LinkedHashMap<String, Object>) this.readSpecFile(specFile);
->>>>>>> 8a831890
-        this.workflowSpec = spec;
+        this.workflowSpec = (LinkedHashMap<String, Object>) this.readSpecFile(specFile);
+        
 
         @SuppressWarnings("unchecked")
         LinkedHashMap<String, Object> modelsInfo =
@@ -115,11 +110,7 @@
 
             @SuppressWarnings("unchecked")
             ArrayList<String> values = (ArrayList<String>) entry.getValue();
-<<<<<<< HEAD
-            for (String toModelName : values ) {
-=======
             for (String toModelName : values) {
->>>>>>> 8a831890
                 WorkflowModel toWfm;
                 if (!models.containsKey(toModelName)) {
                     toWfm =
