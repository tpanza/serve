package org.pytorch.serve.util;

import io.netty.handler.ssl.SslContext;
import io.netty.handler.ssl.SslContextBuilder;
import io.netty.handler.ssl.util.SelfSignedCertificate;
import java.io.File;
import java.io.IOException;
import java.io.InputStream;
import java.lang.reflect.Field;
import java.net.InetAddress;
import java.net.UnknownHostException;
import java.nio.charset.StandardCharsets;
import java.nio.file.Files;
import java.nio.file.Paths;
import java.security.GeneralSecurityException;
import java.security.KeyException;
import java.security.KeyFactory;
import java.security.KeyStore;
import java.security.PrivateKey;
import java.security.cert.Certificate;
import java.security.cert.CertificateFactory;
import java.security.cert.X509Certificate;
import java.security.spec.InvalidKeySpecException;
import java.security.spec.PKCS8EncodedKeySpec;
import java.util.Arrays;
import java.util.Base64;
import java.util.Collection;
import java.util.Enumeration;
import java.util.HashMap;
import java.util.InvalidPropertiesFormatException;
import java.util.List;
import java.util.Properties;
import java.util.Set;
import java.util.regex.Matcher;
import java.util.regex.Pattern;
import java.util.regex.PatternSyntaxException;
import org.apache.commons.cli.CommandLine;
import org.apache.commons.cli.Option;
import org.apache.commons.cli.Options;
import org.apache.commons.io.IOUtils;
import org.apache.log4j.Appender;
import org.apache.log4j.AsyncAppender;
import org.apache.log4j.Logger;
import org.pytorch.serve.servingsdk.snapshot.SnapshotSerializer;
import org.pytorch.serve.snapshot.SnapshotSerializerFactory;

public final class ConfigManager {
    // Variables that can be configured through config.properties and Environment Variables
    // NOTE: Variables which can be configured through environment variables **SHOULD** have a
    // "TS_" prefix

    private static final String TS_DEBUG = "debug";
    private static final String TS_INFERENCE_ADDRESS = "inference_address";
    private static final String TS_MANAGEMENT_ADDRESS = "management_address";
    private static final String TS_METRICS_ADDRESS = "metrics_address";
    private static final String TS_LOAD_MODELS = "load_models";
    private static final String TS_BLACKLIST_ENV_VARS = "blacklist_env_vars";
    private static final String TS_DEFAULT_WORKERS_PER_MODEL = "default_workers_per_model";
    private static final String TS_DEFAULT_RESPONSE_TIMEOUT = "default_response_timeout";
    private static final String TS_UNREGISTER_MODEL_TIMEOUT = "unregister_model_timeout";
    private static final String TS_NUMBER_OF_NETTY_THREADS = "number_of_netty_threads";
    private static final String TS_NETTY_CLIENT_THREADS = "netty_client_threads";
    private static final String TS_JOB_QUEUE_SIZE = "job_queue_size";
    private static final String TS_NUMBER_OF_GPU = "number_of_gpu";
    private static final String TS_ASYNC_LOGGING = "async_logging";
    private static final String TS_CORS_ALLOWED_ORIGIN = "cors_allowed_origin";
    private static final String TS_CORS_ALLOWED_METHODS = "cors_allowed_methods";
    private static final String TS_CORS_ALLOWED_HEADERS = "cors_allowed_headers";
    private static final String TS_DECODE_INPUT_REQUEST = "decode_input_request";
    private static final String TS_KEYSTORE = "keystore";
    private static final String TS_KEYSTORE_PASS = "keystore_pass";
    private static final String TS_KEYSTORE_TYPE = "keystore_type";
    private static final String TS_CERTIFICATE_FILE = "certificate_file";
    private static final String TS_PRIVATE_KEY_FILE = "private_key_file";
    private static final String TS_MAX_REQUEST_SIZE = "max_request_size";
    private static final String TS_MAX_RESPONSE_SIZE = "max_response_size";
    private static final String TS_DEFAULT_SERVICE_HANDLER = "default_service_handler";
    private static final String TS_SERVICE_ENVELOPE = "service_envelope";
    private static final String TS_MODEL_SERVER_HOME = "model_server_home";
    private static final String TS_MODEL_STORE = "model_store";
    private static final String TS_PREFER_DIRECT_BUFFER = "prefer_direct_buffer";
    private static final String TS_ALLOWED_URLS = "allowed_urls";
    private static final String TS_INSTALL_PY_DEP_PER_MODEL = "install_py_dep_per_model";
    private static final String TS_METRICS_FORMAT = "metrics_format";
    private static final String TS_ENABLE_METRICS_API = "enable_metrics_api";
    private static final String TS_GRPC_INFERENCE_PORT = "grpc_inference_port";
    private static final String TS_GRPC_MANAGEMENT_PORT = "grpc_management_port";
    private static final String TS_ENABLE_GRPC_SSL = "enable_grpc_ssl";
    private static final String TS_INITIAL_WORKER_PORT = "initial_worker_port";
    private static final String TS_WORKFLOW_STORE = "workflow_store";

    // Configuration which are not documented or enabled through environment variables
    private static final String USE_NATIVE_IO = "use_native_io";
    private static final String IO_RATIO = "io_ratio";
    private static final String METRIC_TIME_INTERVAL = "metric_time_interval";
    private static final String ENABLE_ENVVARS_CONFIG = "enable_envvars_config";
    private static final String MODEL_SNAPSHOT = "model_snapshot";
    private static final String VERSION = "version";

    // Variables which are local
    public static final String MODEL_METRICS_LOGGER = "MODEL_METRICS";
    public static final String MODEL_LOGGER = "MODEL_LOG";
    public static final String MODEL_SERVER_METRICS_LOGGER = "TS_METRICS";

    public static final String METRIC_FORMAT_PROMETHEUS = "prometheus";

    public static final String PYTHON_EXECUTABLE = "python";

    public static final Pattern ADDRESS_PATTERN =
            Pattern.compile(
                    "((https|http)://([^:^/]+)(:([0-9]+))?)|(unix:(/.*))",
                    Pattern.CASE_INSENSITIVE);
    private static Pattern pattern = Pattern.compile("\\$\\$([^$]+[^$])\\$\\$");

    private Pattern blacklistPattern;
    private Properties prop;

    private boolean snapshotDisabled;

    private static ConfigManager instance;
    private String hostName;

    private ConfigManager(Arguments args) throws IOException {
        prop = new Properties();

        this.snapshotDisabled = args.isSnapshotDisabled();
        String version = readFile(getModelServerHome() + "/ts/version.txt");
        if (version != null) {
            version = version.replaceAll("[\\n\\t ]", "");
            prop.setProperty(VERSION, version);
        }

        String logLocation = System.getenv("LOG_LOCATION");
        if (logLocation != null) {
            System.setProperty("LOG_LOCATION", logLocation);
        } else if (System.getProperty("LOG_LOCATION") == null) {
            System.setProperty("LOG_LOCATION", "logs");
        }

        String metricsLocation = System.getenv("METRICS_LOCATION");
        if (metricsLocation != null) {
            System.setProperty("METRICS_LOCATION", metricsLocation);
        } else if (System.getProperty("METRICS_LOCATION") == null) {
            System.setProperty("METRICS_LOCATION", "logs");
        }

        String filePath = System.getenv("TS_CONFIG_FILE");
        Properties snapshotConfig = null;

        if (filePath == null) {
            filePath = args.getTsConfigFile();
            if (filePath == null) {
                snapshotConfig = getLastSnapshot();
                if (snapshotConfig == null) {
                    filePath = System.getProperty("tsConfigFile", "config.properties");
                } else {
                    prop.putAll(snapshotConfig);
                }
            }
        }

        if (filePath != null) {
            File tsConfigFile = new File(filePath);
            if (tsConfigFile.exists()) {
                try (InputStream stream = Files.newInputStream(tsConfigFile.toPath())) {
                    prop.load(stream);
                    prop.put("tsConfigFile", filePath);
                } catch (IOException e) {
                    throw new IllegalStateException("Unable to read configuration file", e);
                }
            }
        }

        resolveEnvVarVals(prop);

        String modelStore = args.getModelStore();
        if (modelStore != null) {
            prop.setProperty(TS_MODEL_STORE, modelStore);
        }

        String workflowStore = args.getWorkflowStore();
        if (workflowStore != null) {
            prop.setProperty(TS_WORKFLOW_STORE, workflowStore);
        }

        String[] models = args.getModels();
        if (models != null) {
            prop.setProperty(TS_LOAD_MODELS, String.join(",", models));
        }

        prop.setProperty(
                TS_NUMBER_OF_GPU,
                String.valueOf(
                        Integer.min(
                                getAvailableGpu(),
                                getIntProperty(TS_NUMBER_OF_GPU, Integer.MAX_VALUE))));

        String pythonExecutable = args.getPythonExecutable();
        if (pythonExecutable != null) {
            prop.setProperty(PYTHON_EXECUTABLE, pythonExecutable);
        }

        try {
            InetAddress ip = InetAddress.getLocalHost();
            hostName = ip.getHostName();
        } catch (UnknownHostException e) {
            hostName = "Unknown";
        }

        if (Boolean.parseBoolean(prop.getProperty(TS_ASYNC_LOGGING))) {
            enableAsyncLogging();
        }

        if (Boolean.parseBoolean(getEnableEnvVarsConfig())) {
            // Environment variables have higher precedence over the config file variables
            setSystemVars();
        }
    }

    public static String readFile(String path) throws IOException {
        return Files.readString(Paths.get(path));
    }

    private void resolveEnvVarVals(Properties prop) {
        Set<String> keys = prop.stringPropertyNames();
        for (String key : keys) {
            String val = prop.getProperty(key);
            Matcher matcher = pattern.matcher(val);
            if (matcher.find()) {
                StringBuffer sb = new StringBuffer();
                do {
                    String envVar = matcher.group(1);
                    if (System.getenv(envVar) == null) {
                        throw new IllegalArgumentException(
                                "Invalid Environment Variable " + envVar);
                    }
                    matcher.appendReplacement(sb, System.getenv(envVar));
                } while (matcher.find());
                matcher.appendTail(sb);
                prop.setProperty(key, sb.toString());
            }
        }
    }

    private void setSystemVars() {
        Class<ConfigManager> configClass = ConfigManager.class;
        Field[] fields = configClass.getDeclaredFields();
        for (Field f : fields) {
            if (f.getName().startsWith("TS_")) {
                String val = System.getenv(f.getName());
                if (val != null) {
                    try {
                        prop.setProperty((String) f.get(ConfigManager.class), val);
                    } catch (IllegalAccessException e) {
                        e.printStackTrace(); // NOPMD
                    }
                }
            }
        }
    }

    public String getEnableEnvVarsConfig() {
        return prop.getProperty(ENABLE_ENVVARS_CONFIG, "false");
    }

    public String getHostName() {
        return hostName;
    }

    public static void init(Arguments args) throws IOException {
        instance = new ConfigManager(args);
    }

    public static ConfigManager getInstance() {
        return instance;
    }

    public boolean isDebug() {
        return Boolean.getBoolean("TS_DEBUG")
                || Boolean.parseBoolean(prop.getProperty(TS_DEBUG, "false"));
    }

    public Connector getListener(ConnectorType connectorType) {
        String binding;
        switch (connectorType) {
            case MANAGEMENT_CONNECTOR:
                binding = prop.getProperty(TS_MANAGEMENT_ADDRESS, "http://127.0.0.1:8081");
                break;
            case METRICS_CONNECTOR:
                binding = prop.getProperty(TS_METRICS_ADDRESS, "http://127.0.0.1:8082");
                break;
            default:
                binding = prop.getProperty(TS_INFERENCE_ADDRESS, "http://127.0.0.1:8080");
        }
        return Connector.parse(binding, connectorType);
    }

    public int getGRPCPort(ConnectorType connectorType) {
        String port;
        if (connectorType == ConnectorType.MANAGEMENT_CONNECTOR) {
            port = prop.getProperty(TS_GRPC_MANAGEMENT_PORT, "7071");
        } else {
            port = prop.getProperty(TS_GRPC_INFERENCE_PORT, "7070");
        }
        return Integer.parseInt(port);
    }

    public boolean isGRPCSSLEnabled() {
        return Boolean.parseBoolean(getProperty(TS_ENABLE_GRPC_SSL, "false"));
    }

    public boolean getPreferDirectBuffer() {
        return Boolean.parseBoolean(getProperty(TS_PREFER_DIRECT_BUFFER, "false"));
    }

    public boolean getInstallPyDepPerModel() {
        return Boolean.parseBoolean(getProperty(TS_INSTALL_PY_DEP_PER_MODEL, "false"));
    }

    public String getMetricsFormat() {
        return getProperty(TS_METRICS_FORMAT, METRIC_FORMAT_PROMETHEUS);
    }

    public boolean isMetricApiEnable() {
        return Boolean.parseBoolean(getProperty(TS_ENABLE_METRICS_API, "true"));
    }

    public int getNettyThreads() {
        return getIntProperty(TS_NUMBER_OF_NETTY_THREADS, 0);
    }

    public int getNettyClientThreads() {
        return getIntProperty(TS_NETTY_CLIENT_THREADS, 0);
    }

    public int getJobQueueSize() {
        return getIntProperty(TS_JOB_QUEUE_SIZE, 100);
    }

    public int getNumberOfGpu() {
        return getIntProperty(TS_NUMBER_OF_GPU, 0);
    }

    public String getTsDefaultServiceHandler() {
        return getProperty(TS_DEFAULT_SERVICE_HANDLER, null);
    }

    public String getTsServiceEnvelope() {
        return getProperty(TS_SERVICE_ENVELOPE, null);
    }

    public Properties getConfiguration() {
        return (Properties) prop.clone();
    }

    public int getConfiguredDefaultWorkersPerModel() {
        return getIntProperty(TS_DEFAULT_WORKERS_PER_MODEL, 0);
    }

    public int getDefaultWorkers() {
        if (isDebug()) {
            return 1;
        }
        int workers = getConfiguredDefaultWorkersPerModel();

        if (workers == 0) {
            workers = getNumberOfGpu();
        }
        if (workers == 0) {
            workers = Runtime.getRuntime().availableProcessors();
        }

        return workers;
    }

    public int getMetricTimeInterval() {
        return getIntProperty(METRIC_TIME_INTERVAL, 60);
    }

    public String getModelServerHome() {
        String tsHome = System.getenv("TS_MODEL_SERVER_HOME");
        if (tsHome == null) {
            tsHome = System.getProperty(TS_MODEL_SERVER_HOME);
            if (tsHome == null) {
                tsHome = getProperty(TS_MODEL_SERVER_HOME, null);
                if (tsHome == null) {
                    tsHome = getCanonicalPath(findTsHome());
                    return tsHome;
                }
            }
        }

        File dir = new File(tsHome);
        if (!dir.exists()) {
            throw new IllegalArgumentException("Model server home not exist: " + tsHome);
        }
        tsHome = getCanonicalPath(dir);
        return tsHome;
    }

    public String getPythonExecutable() {
        return prop.getProperty(PYTHON_EXECUTABLE, "python");
    }

    public String getModelStore() {
        return getCanonicalPath(prop.getProperty(TS_MODEL_STORE));
    }

    public String getWorkflowStore() {
        return getCanonicalPath(prop.getProperty(TS_WORKFLOW_STORE));
    }

    public String getModelSnapshot() {
        return prop.getProperty(MODEL_SNAPSHOT, null);
    }

    public String getLoadModels() {
        return prop.getProperty(TS_LOAD_MODELS);
    }

    public Pattern getBlacklistPattern() {
        return blacklistPattern;
    }

    public String getCorsAllowedOrigin() {
        return prop.getProperty(TS_CORS_ALLOWED_ORIGIN);
    }

    public String getCorsAllowedMethods() {
        return prop.getProperty(TS_CORS_ALLOWED_METHODS);
    }

    public String getCorsAllowedHeaders() {
        return prop.getProperty(TS_CORS_ALLOWED_HEADERS);
    }

    public String getPrivateKeyFile() {
        return prop.getProperty(TS_PRIVATE_KEY_FILE);
    }

    public String getCertificateFile() {
        return prop.getProperty(TS_CERTIFICATE_FILE);
    }

    public SslContext getSslContext() throws IOException, GeneralSecurityException {
        List<String> supportedCiphers =
                Arrays.asList(
                        "TLS_ECDHE_RSA_WITH_AES_128_CBC_SHA",
                        "TLS_ECDHE_RSA_WITH_AES_128_GCM_SHA256");

        PrivateKey privateKey;
        X509Certificate[] chain;
        String keyStoreFile = prop.getProperty(TS_KEYSTORE);
        String privateKeyFile = prop.getProperty(TS_PRIVATE_KEY_FILE);
        String certificateFile = prop.getProperty(TS_CERTIFICATE_FILE);
        if (keyStoreFile != null) {
            char[] keystorePass = getProperty(TS_KEYSTORE_PASS, "changeit").toCharArray();
            String keystoreType = getProperty(TS_KEYSTORE_TYPE, "PKCS12");
            KeyStore keyStore = KeyStore.getInstance(keystoreType);
            try (InputStream is = Files.newInputStream(Paths.get(keyStoreFile))) {
                keyStore.load(is, keystorePass);
            }

            Enumeration<String> en = keyStore.aliases();
            String keyAlias = null;
            while (en.hasMoreElements()) {
                String alias = en.nextElement();
                if (keyStore.isKeyEntry(alias)) {
                    keyAlias = alias;
                    break;
                }
            }

            if (keyAlias == null) {
                throw new KeyException("No key entry found in keystore.");
            }

            privateKey = (PrivateKey) keyStore.getKey(keyAlias, keystorePass);

            Certificate[] certs = keyStore.getCertificateChain(keyAlias);
            chain = new X509Certificate[certs.length];
            for (int i = 0; i < certs.length; ++i) {
                chain[i] = (X509Certificate) certs[i];
            }
        } else if (privateKeyFile != null && certificateFile != null) {
            privateKey = loadPrivateKey(privateKeyFile);
            chain = loadCertificateChain(certificateFile);
        } else {
            SelfSignedCertificate ssc = new SelfSignedCertificate();
            privateKey = ssc.key();
            chain = new X509Certificate[] {ssc.cert()};
        }

        return SslContextBuilder.forServer(privateKey, chain)
                .protocols(new String[] {"TLSv1.2"})
                .ciphers(supportedCiphers)
                .build();
    }

    private PrivateKey loadPrivateKey(String keyFile) throws IOException, GeneralSecurityException {
        KeyFactory keyFactory = KeyFactory.getInstance("RSA");
        try (InputStream is = Files.newInputStream(Paths.get(keyFile))) {
            String content = IOUtils.toString(is, StandardCharsets.UTF_8);
            content = content.replaceAll("-----(BEGIN|END)( RSA)? PRIVATE KEY-----\\s*", "");
            byte[] buf = Base64.getMimeDecoder().decode(content);
            try {
                PKCS8EncodedKeySpec privKeySpec = new PKCS8EncodedKeySpec(buf);
                return keyFactory.generatePrivate(privKeySpec);
            } catch (InvalidKeySpecException e) {
                // old private key is OpenSSL format private key
                buf = OpenSslKey.convertPrivateKey(buf);
                PKCS8EncodedKeySpec privKeySpec = new PKCS8EncodedKeySpec(buf);
                return keyFactory.generatePrivate(privKeySpec);
            }
        }
    }

    private X509Certificate[] loadCertificateChain(String keyFile)
            throws IOException, GeneralSecurityException {
        CertificateFactory cf = CertificateFactory.getInstance("X.509");
        try (InputStream is = Files.newInputStream(Paths.get(keyFile))) {
            Collection<? extends Certificate> certs = cf.generateCertificates(is);
            int i = 0;
            X509Certificate[] chain = new X509Certificate[certs.size()];
            for (Certificate cert : certs) {
                chain[i++] = (X509Certificate) cert;
            }
            return chain;
        }
    }

    private Properties getLastSnapshot() {
        if (isSnapshotDisabled()) {
            return null;
        }
        SnapshotSerializer serializer = SnapshotSerializerFactory.getSerializer();
        return serializer.getLastSnapshot();
    }

    public String getProperty(String key, String def) {
        return prop.getProperty(key, def);
    }

    public void validateConfigurations() throws InvalidPropertiesFormatException {
        String blacklistVars = prop.getProperty(TS_BLACKLIST_ENV_VARS, "");
        try {
            blacklistPattern = Pattern.compile(blacklistVars);
        } catch (PatternSyntaxException e) {
            throw new InvalidPropertiesFormatException(e);
        }
    }

    public String dumpConfigurations() {
        Runtime runtime = Runtime.getRuntime();
        return "\nTorchserve version: "
                + prop.getProperty(VERSION)
                + "\nTS Home: "
                + getModelServerHome()
                + "\nCurrent directory: "
                + getCanonicalPath(".")
                + "\nTemp directory: "
                + System.getProperty("java.io.tmpdir")
                + "\nNumber of GPUs: "
                + getNumberOfGpu()
                + "\nNumber of CPUs: "
                + runtime.availableProcessors()
                + "\nMax heap size: "
                + (runtime.maxMemory() / 1024 / 1024)
                + " M\nPython executable: "
                + (getPythonExecutable() == null ? "N/A" : getPythonExecutable())
                + "\nConfig file: "
                + prop.getProperty("tsConfigFile", "N/A")
                + "\nInference address: "
                + getListener(ConnectorType.INFERENCE_CONNECTOR)
                + "\nManagement address: "
                + getListener(ConnectorType.MANAGEMENT_CONNECTOR)
                + "\nMetrics address: "
                + getListener(ConnectorType.METRICS_CONNECTOR)
                + "\nModel Store: "
                + (getModelStore() == null ? "N/A" : getModelStore())
                + "\nInitial Models: "
                + (getLoadModels() == null ? "N/A" : getLoadModels())
                + "\nLog dir: "
                + getCanonicalPath(System.getProperty("LOG_LOCATION"))
                + "\nMetrics dir: "
                + getCanonicalPath(System.getProperty("METRICS_LOCATION"))
                + "\nNetty threads: "
                + getNettyThreads()
                + "\nNetty client threads: "
                + getNettyClientThreads()
                + "\nDefault workers per model: "
                + getDefaultWorkers()
                + "\nBlacklist Regex: "
                + prop.getProperty(TS_BLACKLIST_ENV_VARS, "N/A")
                + "\nMaximum Response Size: "
                + prop.getProperty(TS_MAX_RESPONSE_SIZE, "6553500")
                + "\nMaximum Request Size: "
                + prop.getProperty(TS_MAX_REQUEST_SIZE, "6553500")
                + "\nPrefer direct buffer: "
                + prop.getProperty(TS_PREFER_DIRECT_BUFFER, "false")
                + "\nAllowed Urls: "
                + getAllowedUrls()
                + "\nCustom python dependency for model allowed: "
                + prop.getProperty(TS_INSTALL_PY_DEP_PER_MODEL, "false")
                + "\nMetrics report format: "
                + prop.getProperty(TS_METRICS_FORMAT, METRIC_FORMAT_PROMETHEUS)
                + "\nEnable metrics API: "
                + prop.getProperty(TS_ENABLE_METRICS_API, "true")
                + "\nWorkflow Store: "
                + (getWorkflowStore() == null ? "N/A" : getWorkflowStore());
    }

    public boolean useNativeIo() {
        return Boolean.parseBoolean(prop.getProperty(USE_NATIVE_IO, "true"));
    }

    public int getIoRatio() {
        return getIntProperty(IO_RATIO, 50);
    }

    public int getMaxResponseSize() {
        return getIntProperty(TS_MAX_RESPONSE_SIZE, 6553500);
    }

    public int getMaxRequestSize() {
        return getIntProperty(TS_MAX_REQUEST_SIZE, 6553500);
    }

    public void setProperty(String key, String value) {
        prop.setProperty(key, value);
    }

    private int getIntProperty(String key, int def) {
        String value = prop.getProperty(key);
        if (value == null) {
            return def;
        }
        return Integer.parseInt(value);
    }

    public int getDefaultResponseTimeout() {
        return Integer.parseInt(prop.getProperty(TS_DEFAULT_RESPONSE_TIMEOUT, "120"));
    }

    public int getUnregisterModelTimeout() {
        return Integer.parseInt(prop.getProperty(TS_UNREGISTER_MODEL_TIMEOUT, "120"));
    }

    private File findTsHome() {
        File cwd = new File(getCanonicalPath("."));
        File file = cwd;
        while (file != null) {
            File ts = new File(file, "ts");
            if (ts.exists()) {
                return file;
            }
            file = file.getParentFile();
        }
        return cwd;
    }

    private void enableAsyncLogging() {
        enableAsyncLogging(Logger.getRootLogger());
        enableAsyncLogging(Logger.getLogger(MODEL_METRICS_LOGGER));
        enableAsyncLogging(Logger.getLogger(MODEL_LOGGER));
        enableAsyncLogging(Logger.getLogger(MODEL_SERVER_METRICS_LOGGER));
        enableAsyncLogging(Logger.getLogger("ACCESS_LOG"));
        enableAsyncLogging(Logger.getLogger("org.pytorch.serve"));
    }

    private void enableAsyncLogging(Logger logger) {
        AsyncAppender asyncAppender = new AsyncAppender();

        @SuppressWarnings("unchecked")
        Enumeration<Appender> en = logger.getAllAppenders();
        while (en.hasMoreElements()) {
            Appender appender = en.nextElement();
            if (appender instanceof AsyncAppender) {
                // already async
                return;
            }

            logger.removeAppender(appender);
            asyncAppender.addAppender(appender);
        }
        logger.addAppender(asyncAppender);
    }

    public HashMap<String, String> getBackendConfiguration() {
        HashMap<String, String> config = new HashMap<>();
        // Append properties used by backend worker here
        config.put("TS_DECODE_INPUT_REQUEST", prop.getProperty(TS_DECODE_INPUT_REQUEST, "true"));

        return config;
    }

    private static String getCanonicalPath(File file) {
        try {
            return file.getCanonicalPath();
        } catch (IOException e) {
            return file.getAbsolutePath();
        }
    }

    private static String getCanonicalPath(String path) {
        if (path == null) {
            return null;
        }
        return getCanonicalPath(new File(path));
    }

    private static int getAvailableGpu() {
        try {
            Process process =
                    Runtime.getRuntime().exec("nvidia-smi --query-gpu=index --format=csv");
            int ret = process.waitFor();
            if (ret != 0) {
                return 0;
            }
            List<String> list = IOUtils.readLines(process.getInputStream(), StandardCharsets.UTF_8);
            if (list.isEmpty() || !"index".equals(list.get(0))) {
                throw new AssertionError("Unexpected nvidia-smi response.");
            }
            return list.size() - 1;
        } catch (IOException | InterruptedException e) {
            return 0;
        }
    }

    public List<String> getAllowedUrls() {
        String allowedURL = prop.getProperty(TS_ALLOWED_URLS, "file://.*|http(s)?://.*");
        return Arrays.asList(allowedURL.split(","));
    }

    public boolean isSnapshotDisabled() {
        return snapshotDisabled;
    }

<<<<<<< HEAD
    public int getInitialWorkerPort() {
=======
    public boolean isSSLEnabled(ConnectorType connectorType) {
        String address = prop.getProperty(TS_INFERENCE_ADDRESS, "http://127.0.0.1:8080");
        switch (connectorType) {
            case MANAGEMENT_CONNECTOR:
                address = prop.getProperty(TS_MANAGEMENT_ADDRESS, "http://127.0.0.1:8081");
                break;
            case METRICS_CONNECTOR:
                address = prop.getProperty(TS_METRICS_ADDRESS, "http://127.0.0.1:8082");
                break;
            default:
                break;
        }
        // String inferenceAddress = prop.getProperty(TS_INFERENCE_ADDRESS,
        // "http://127.0.0.1:8080");
        Matcher matcher = ConfigManager.ADDRESS_PATTERN.matcher(address);
        if (!matcher.matches()) {
            throw new IllegalArgumentException("Invalid binding address: " + address);
        }

        String protocol = matcher.group(2);

        return "https".equalsIgnoreCase(protocol);
    }

    public int getIniitialWorkerPort() {
>>>>>>> 7da9cb64
        return Integer.parseInt(prop.getProperty(TS_INITIAL_WORKER_PORT, "9000"));
    }

    public void setInitialWorkerPort(int initialPort) {
        prop.setProperty(TS_INITIAL_WORKER_PORT, String.valueOf(initialPort));
    }

    public static final class Arguments {

        private String tsConfigFile;
        private String pythonExecutable;
        private String modelStore;
        private String[] models;
        private boolean snapshotDisabled;
        private String workflowStore;

        public Arguments() {}

        public Arguments(CommandLine cmd) {
            tsConfigFile = cmd.getOptionValue("ts-config-file");
            pythonExecutable = cmd.getOptionValue("python");
            modelStore = cmd.getOptionValue("model-store");
            models = cmd.getOptionValues("models");
            snapshotDisabled = cmd.hasOption("no-config-snapshot");
            workflowStore = cmd.getOptionValue("workflow-store");
        }

        public static Options getOptions() {
            Options options = new Options();
            options.addOption(
                    Option.builder("f")
                            .longOpt("ts-config-file")
                            .hasArg()
                            .argName("TS-CONFIG-FILE")
                            .desc("Path to the configuration properties file.")
                            .build());
            options.addOption(
                    Option.builder("e")
                            .longOpt("python")
                            .hasArg()
                            .argName("PYTHON")
                            .desc("Python runtime executable path.")
                            .build());
            options.addOption(
                    Option.builder("m")
                            .longOpt("models")
                            .hasArgs()
                            .argName("MODELS")
                            .desc("Models to be loaded at startup.")
                            .build());
            options.addOption(
                    Option.builder("s")
                            .longOpt("model-store")
                            .hasArg()
                            .argName("MODELS-STORE")
                            .desc("Model store location where models can be loaded.")
                            .build());
            options.addOption(
                    Option.builder("ncs")
                            .longOpt("no-config-snapshot")
                            .argName("NO-CONFIG-SNAPSHOT")
                            .desc("disable torchserve snapshot")
                            .build());
            options.addOption(
                    Option.builder("w")
                            .longOpt("workflow-store")
                            .hasArg()
                            .argName("WORKFLOW-STORE")
                            .desc("Workflow store location where workflow can be loaded.")
                            .build());
            return options;
        }

        public String getTsConfigFile() {
            return tsConfigFile;
        }

        public String getPythonExecutable() {
            return pythonExecutable;
        }

        public void setTsConfigFile(String tsConfigFile) {
            this.tsConfigFile = tsConfigFile;
        }

        public String getModelStore() {
            return modelStore;
        }

        public String getWorkflowStore() {
            return workflowStore;
        }

        public void setModelStore(String modelStore) {
            this.modelStore = modelStore;
        }

        public String[] getModels() {
            return models;
        }

        public void setModels(String[] models) {
            this.models = models.clone();
        }

        public boolean isSnapshotDisabled() {
            return snapshotDisabled;
        }

        public void setSnapshotDisabled(boolean snapshotDisabled) {
            this.snapshotDisabled = snapshotDisabled;
        }
    }
}<|MERGE_RESOLUTION|>--- conflicted
+++ resolved
@@ -736,9 +736,6 @@
         return snapshotDisabled;
     }
 
-<<<<<<< HEAD
-    public int getInitialWorkerPort() {
-=======
     public boolean isSSLEnabled(ConnectorType connectorType) {
         String address = prop.getProperty(TS_INFERENCE_ADDRESS, "http://127.0.0.1:8080");
         switch (connectorType) {
@@ -764,7 +761,6 @@
     }
 
     public int getIniitialWorkerPort() {
->>>>>>> 7da9cb64
         return Integer.parseInt(prop.getProperty(TS_INITIAL_WORKER_PORT, "9000"));
     }
 
