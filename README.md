--- conflicted
+++ resolved
@@ -121,12 +121,8 @@
 If you plan to develop with TorchServe and change some of the source code, install it from source code and make your changes executable with this command:
 
 ```bash
-<<<<<<< HEAD
-pip install -e .
-=======
 cd model-archiver
 pip install .
->>>>>>> 5960409e
 ```
 
 To upgrade TorchServe from source code and make changes executable, run:
@@ -138,12 +134,6 @@
 
 ## Troubleshoot Installation
 
-<<<<<<< HEAD
-| Issue | Solution |
-|---|---|
-|java not found, please make sure JAVA_HOME is set properly. | Make sure java is installed. java is on the $PATH or $JAVA_HOME is set properly. |
-|Your PYTHONPATH points to a site-packages dir for Python 3.x but you are running Python 2.x! | You do one of following: <ul><li>use virtualenv</li><li>unset PYTHONPATH</
-=======
 Here is an easy example for serving an object classification model (make sure to run it at the root of the repository):
 ```bash
 wget https://download.pytorch.org/models/densenet161-8d451a50.pth
@@ -152,7 +142,6 @@
 mv densenet161.mar model_store/
 torchserve --start --model-store model_store --models densenet161=densenet161.mar
 ```
->>>>>>> 5960409e
 
 ### Install torch-model-archiver
 
@@ -184,7 +173,7 @@
 * [x] Basic examples
   * [x] Eager-mode image classifier
     * [x] TorchScript image classifier
-    * [x] Custom neural network 
+    * [x] Custom neural network
 * [x] Basic docs (install, serve a model and use it for inference)
 
 ### v0.2 Plan
