# TorchServe Examples

The following are examples on how to create and serve model archives with TorchServe.

#### Eager Mode 

Following are the steps to create a torch-model-archive (.mar) to execute an eager mode torch model in TorchServe :
    
* Pre-requisites to create a torch model archive (.mar) :
    * serialized-file (.pt) : This file represents the state_dict in case of eager mode model.
    * model-file (.py) : This file contains model class extended from torch nn.modules representing the model architecture. This parameter is mandatory for eager mode models. This file must contain only one class definition extended from torch.nn.modules
<<<<<<< HEAD
    * index_to_name.json : This file contains the mapping of predicted index to class. The default TorchServe handles returns the predicted index and probability. This file can be passed to model archiver using --extra-files parameter.
    * version : Model version must be a valid non-negative floating point number
* Syntax

    ```bash
    torch-model-archiver --model-name <model_name> --version <model_version_number> --model-file <path_to_model_architecture_file> --serialized-file <path_to_state_dict_file> --extra-files <path_to_index_to_name_json_file>
=======
    * index_to_name.json : This file contains the mapping of predicted index to class. The default TS handles returns the predicted index and probability. This file can be passed to model archiver using --extra-files parameter.
    * handler : TorchServe default handler's name or path to custom inference handler(.py)

* Syntax

    ```bash
    torch-model-archiver --model-name <model_name> --model-file <path_to_model_architecture_file> --serialized-file <path_to_state_dict_file> --handler <path_to_custom_handler_or_default_handler_name> --extra-files <path_to_index_to_name_json_file>
>>>>>>> a2591383
    ```
  
#### TorchScript Mode 

Following are the steps to create a torch-model-archive (.mar) to execute an eager mode torch model in TorchServe :
    
* Pre-requisites to create a torch model archive (.mar) :
    * serialized-file (.pt) : This file represents the state_dict in case of eager mode model or an executable ScriptModule in case of TorchScript. 
<<<<<<< HEAD
    * index_to_name.json : This file contains the mapping of predicted index to class. The default TorchServe handles returns the predicted index and probability. This file can be passed to model archiver using --extra-files parameter.
    * version : Model version must be a valid non-negative floating point number
=======
    * index_to_name.json : This file contains the mapping of predicted index to class. The default TS handles returns the predicted index and probability. This file can be passed to model archiver using --extra-files parameter.
    * handler : TorchServe default handler's name or path to custom inference handler(.py)
>>>>>>> a2591383
    
* Syntax

    ```bash
<<<<<<< HEAD
    torch-model-archiver --model-name <model_name> --version <model_version_number> --serialized-file <path_to_executable_script_module> --extra-files <path_to_index_to_name_json_file>
=======
    torch-model-archiver --model-name <model_name> --serialized-file <path_to_executable_script_module> --extra-files <path_to_index_to_name_json_file> --handler <path_to_custom_handler_or_default_handler_name>
>>>>>>> a2591383
    ```  

#### Eager Mode example using torchvision image classifiers:

* TorchVision Image Classification Models : Download a pre-trained model state_dict for computer vision model that classifies images from the following :

  * [Image Classification with AlexNet](image_classifier/alexnet) - https://download.pytorch.org/models/alexnet-owt-4df8aa71.pth
  * [Image Classification with DenseNet161](image_classifier/densenet_161) - https://download.pytorch.org/models/densenet161-8d451a50.pth
  * [Image Classification with ResNet18](image_classifier/resnet_18) - https://download.pytorch.org/models/resnet18-5c106cde.pth
  * [Image Classification with SqueezeNet 1_1](image_classifier/squeezenet) - https://download.pytorch.org/models/squeezenet1_1-f364aa15.pth
  * [Image Classification with VGG11](image_classifier/vgg_11) - https://download.pytorch.org/models/vgg11-bbd30ac9.pth

* Create a model architecture file (model-file) based on selected model or use the sample provided with above examples.

* You can use the [index_to_name.json](image_classifier/index_to_name.json) file for mapping predicted index to class or use a custom one.

* Create a torch model archive file using the above provided syntax command.

#### Sample commands to create a DenseNet161 eager mode model archive, register it on TorchServe and run image prediction

    ```bash
    wget https://download.pytorch.org/models/densenet161-8d451a50.pth
<<<<<<< HEAD
    torch-model-archiver --model-name densenet161 --version 1.0 --model-file serve/examples/densenet_161/model.py --serialized-file densenet161-8d451a50.pth --extra-files serve/examples/index_to_name.json
=======
    torch-model-archiver --model-name densenet161 --model-file serve/examples/image_classifier/densenet_161/model.py --serialized-file densenet161-8d451a50.pth --handler image_classifier --extra-files serve/examples/image_classifier/index_to_name.json
>>>>>>> a2591383
    mkdir model_store
    mv densenet161.mar model_store/
    torchserve --start --model-store model_store --models densenet161=densenet161.mar
    curl -X POST http://127.0.0.1:8080/predictions/densenet161 -T serve/examples/image_classifier/kitten.jpg
    ```

#### TorchScript example using DenseNet161 image classifier:

* Save the Densenet161 model in as an executable script module or a traced script:

1. Save model using scripting

<<<<<<< HEAD
    ```python
    #scripted mode
=======
   ```python
   #scripted mode
>>>>>>> a2591383
   from torchvision import models
   import torch
   model = models.densenet161(pretrained=True)
   sm = torch.jit.script(model)
   sm.save("densenet161.pt")
<<<<<<< HEAD
    ```

2. Save model using tracing
    ```python
    #traced mode
=======
   ```

2. Save model using tracing
   ```python
   #traced mode
>>>>>>> a2591383
   from torchvision import models
   import torch
   model = models.densenet161(pretrained=True)
   example_input = torch.rand(1, 3, 224, 224)
   traced_script_module = torch.jit.trace(model, example_input)
   traced_script_module.save("dense161.pt")
<<<<<<< HEAD
    ```  
=======
   ```  
>>>>>>> a2591383
 
* Use following commands to register Densenet161 torchscript model on TorchServe and run image prediction

    ```bash
<<<<<<< HEAD
    torch-model-archiver --model-name densenet161_ts --version 1.0 --serialized-file densenet161.pt --extra-files serve/examples/index_to_name.json
=======
    torch-model-archiver --model-name densenet161_ts  --serialized-file densenet161.pt --extra-files serve/examples/image_classifier/index_to_name.json --handler image_classifier
>>>>>>> a2591383
    mkdir model_store
    mv densenet161_ts.mar model_store/
    torchserve --start --model-store model_store --models densenet161=densenet161_ts.mar
    curl -X POST http://127.0.0.1:8080/predictions/densenet161 -T serve/examples/kitten.jpg
    ```
#### TorchScript example using custom model and custom handler:

Following example demonstrates how to create and serve a custom NN model with custom handler archives in TorchServe :

* [Digit recognition with MNIST](image_classifier/mnist)

#### Text Classification Example

Following example demonstrates how to create and serve a custom text_classification NN model with default text_classifer handler provided by TS :

* [Text classification example](text_classification)

#### Object Detection Example

Following example demonstrates how to create and serve a pretrained fast-rcnn NN model with default object_detector handler provided by TS :

* [Object detection example](object_detector)

#### Image Segmentation Example

Following example demonstrates how to create and serve a pretrained fcn NN model with default image_segmenter handler provided by TS :

* [Image segmentation example](image_segmenter)<|MERGE_RESOLUTION|>--- conflicted
+++ resolved
@@ -9,22 +9,13 @@
 * Pre-requisites to create a torch model archive (.mar) :
     * serialized-file (.pt) : This file represents the state_dict in case of eager mode model.
     * model-file (.py) : This file contains model class extended from torch nn.modules representing the model architecture. This parameter is mandatory for eager mode models. This file must contain only one class definition extended from torch.nn.modules
-<<<<<<< HEAD
     * index_to_name.json : This file contains the mapping of predicted index to class. The default TorchServe handles returns the predicted index and probability. This file can be passed to model archiver using --extra-files parameter.
     * version : Model version must be a valid non-negative floating point number
+    * handler : TorchServe default handler's name or path to custom inference handler(.py)
 * Syntax
 
     ```bash
-    torch-model-archiver --model-name <model_name> --version <model_version_number> --model-file <path_to_model_architecture_file> --serialized-file <path_to_state_dict_file> --extra-files <path_to_index_to_name_json_file>
-=======
-    * index_to_name.json : This file contains the mapping of predicted index to class. The default TS handles returns the predicted index and probability. This file can be passed to model archiver using --extra-files parameter.
-    * handler : TorchServe default handler's name or path to custom inference handler(.py)
-
-* Syntax
-
-    ```bash
-    torch-model-archiver --model-name <model_name> --model-file <path_to_model_architecture_file> --serialized-file <path_to_state_dict_file> --handler <path_to_custom_handler_or_default_handler_name> --extra-files <path_to_index_to_name_json_file>
->>>>>>> a2591383
+    torch-model-archiver --model-name <model_name> --version <model_version_number> --model-file <path_to_model_architecture_file> --serialized-file <path_to_state_dict_file> --handler <path_to_custom_handler_or_default_handler_name> --extra-files <path_to_index_to_name_json_file>
     ```
   
 #### TorchScript Mode 
@@ -33,22 +24,14 @@
     
 * Pre-requisites to create a torch model archive (.mar) :
     * serialized-file (.pt) : This file represents the state_dict in case of eager mode model or an executable ScriptModule in case of TorchScript. 
-<<<<<<< HEAD
     * index_to_name.json : This file contains the mapping of predicted index to class. The default TorchServe handles returns the predicted index and probability. This file can be passed to model archiver using --extra-files parameter.
     * version : Model version must be a valid non-negative floating point number
-=======
-    * index_to_name.json : This file contains the mapping of predicted index to class. The default TS handles returns the predicted index and probability. This file can be passed to model archiver using --extra-files parameter.
     * handler : TorchServe default handler's name or path to custom inference handler(.py)
->>>>>>> a2591383
     
 * Syntax
 
     ```bash
-<<<<<<< HEAD
-    torch-model-archiver --model-name <model_name> --version <model_version_number> --serialized-file <path_to_executable_script_module> --extra-files <path_to_index_to_name_json_file>
-=======
-    torch-model-archiver --model-name <model_name> --serialized-file <path_to_executable_script_module> --extra-files <path_to_index_to_name_json_file> --handler <path_to_custom_handler_or_default_handler_name>
->>>>>>> a2591383
+    torch-model-archiver --model-name <model_name> --version <model_version_number> --serialized-file <path_to_executable_script_module> --extra-files <path_to_index_to_name_json_file> --handler <path_to_custom_handler_or_default_handler_name>
     ```  
 
 #### Eager Mode example using torchvision image classifiers:
@@ -71,11 +54,7 @@
 
     ```bash
     wget https://download.pytorch.org/models/densenet161-8d451a50.pth
-<<<<<<< HEAD
-    torch-model-archiver --model-name densenet161 --version 1.0 --model-file serve/examples/densenet_161/model.py --serialized-file densenet161-8d451a50.pth --extra-files serve/examples/index_to_name.json
-=======
-    torch-model-archiver --model-name densenet161 --model-file serve/examples/image_classifier/densenet_161/model.py --serialized-file densenet161-8d451a50.pth --handler image_classifier --extra-files serve/examples/image_classifier/index_to_name.json
->>>>>>> a2591383
+    torch-model-archiver --model-name densenet161 --version 1.0 --model-file serve/examples/image_classifier/densenet_161/model.py --serialized-file densenet161-8d451a50.pth --handler image_classifier --extra-files serve/examples/image_classifier/index_to_name.json
     mkdir model_store
     mv densenet161.mar model_store/
     torchserve --start --model-store model_store --models densenet161=densenet161.mar
@@ -88,51 +67,32 @@
 
 1. Save model using scripting
 
-<<<<<<< HEAD
-    ```python
-    #scripted mode
-=======
-   ```python
-   #scripted mode
->>>>>>> a2591383
-   from torchvision import models
-   import torch
-   model = models.densenet161(pretrained=True)
-   sm = torch.jit.script(model)
-   sm.save("densenet161.pt")
-<<<<<<< HEAD
-    ```
+
+```python
+#scripted mode
+from torchvision import models
+import torch
+model = models.densenet161(pretrained=True)
+sm = torch.jit.script(model)
+sm.save("densenet161.pt")
+```
 
 2. Save model using tracing
-    ```python
-    #traced mode
-=======
-   ```
 
-2. Save model using tracing
-   ```python
-   #traced mode
->>>>>>> a2591383
-   from torchvision import models
-   import torch
-   model = models.densenet161(pretrained=True)
-   example_input = torch.rand(1, 3, 224, 224)
-   traced_script_module = torch.jit.trace(model, example_input)
-   traced_script_module.save("dense161.pt")
-<<<<<<< HEAD
-    ```  
-=======
-   ```  
->>>>>>> a2591383
+```python
+#traced mode
+from torchvision import models
+import torch
+model = models.densenet161(pretrained=True)
+example_input = torch.rand(1, 3, 224, 224)
+traced_script_module = torch.jit.trace(model, example_input)
+traced_script_module.save("dense161.pt")
+```  
  
 * Use following commands to register Densenet161 torchscript model on TorchServe and run image prediction
 
     ```bash
-<<<<<<< HEAD
-    torch-model-archiver --model-name densenet161_ts --version 1.0 --serialized-file densenet161.pt --extra-files serve/examples/index_to_name.json
-=======
-    torch-model-archiver --model-name densenet161_ts  --serialized-file densenet161.pt --extra-files serve/examples/image_classifier/index_to_name.json --handler image_classifier
->>>>>>> a2591383
+    torch-model-archiver --model-name densenet161_ts  --version 1.0 --serialized-file densenet161.pt --extra-files serve/examples/image_classifier/index_to_name.json --handler image_classifier
     mkdir model_store
     mv densenet161_ts.mar model_store/
     torchserve --start --model-store model_store --models densenet161=densenet161_ts.mar
